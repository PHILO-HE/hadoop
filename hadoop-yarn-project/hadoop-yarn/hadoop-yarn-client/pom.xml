--- conflicted
+++ resolved
@@ -17,19 +17,11 @@
   <parent>
     <artifactId>hadoop-yarn</artifactId>
     <groupId>org.apache.hadoop</groupId>
-<<<<<<< HEAD
-    <version>2.1.0-beta</version>
-  </parent>
-  <groupId>org.apache.hadoop</groupId>
-  <artifactId>hadoop-yarn-client</artifactId>
-  <version>2.1.0-beta</version>
-=======
     <version>2.1.1-SNAPSHOT</version>
   </parent>
   <groupId>org.apache.hadoop</groupId>
   <artifactId>hadoop-yarn-client</artifactId>
   <version>2.1.1-SNAPSHOT</version>
->>>>>>> 3e652edb
   <name>hadoop-yarn-client</name>
 
   <properties>
