/**
 * Licensed to the Apache Software Foundation (ASF) under one
 * or more contributor license agreements.  See the NOTICE file
 * distributed with this work for additional information
 * regarding copyright ownership.  The ASF licenses this file
 * to you under the Apache License, Version 2.0 (the
 * "License"); you may not use this file except in compliance
 * with the License.  You may obtain a copy of the License at
 *
 *     http://www.apache.org/licenses/LICENSE-2.0
 *
 * Unless required by applicable law or agreed to in writing, software
 * distributed under the License is distributed on an "AS IS" BASIS,
 * WITHOUT WARRANTIES OR CONDITIONS OF ANY KIND, either express or implied.
 * See the License for the specific language governing permissions and
 * limitations under the License.
 */
package org.apache.hadoop.hdfs.server.balancer;

import static com.google.common.base.Preconditions.checkArgument;
import static org.apache.hadoop.hdfs.protocolPB.PBHelper.vintPrefixed;

import java.io.BufferedInputStream;
import java.io.BufferedOutputStream;
import java.io.DataInputStream;
import java.io.DataOutputStream;
import java.io.IOException;
import java.io.InputStream;
import java.io.OutputStream;
import java.io.PrintStream;
import java.net.Socket;
import java.net.URI;
import java.text.DateFormat;
import java.util.ArrayList;
import java.util.Arrays;
import java.util.Collection;
import java.util.Collections;
import java.util.Date;
import java.util.Formatter;
import java.util.HashMap;
import java.util.HashSet;
import java.util.Iterator;
import java.util.LinkedList;
import java.util.List;
import java.util.Map;
import java.util.concurrent.ExecutionException;
import java.util.concurrent.ExecutorService;
import java.util.concurrent.Executors;
import java.util.concurrent.Future;

import org.apache.commons.logging.Log;
import org.apache.commons.logging.LogFactory;
import org.apache.hadoop.classification.InterfaceAudience;
import org.apache.hadoop.conf.Configuration;
import org.apache.hadoop.conf.Configured;
import org.apache.hadoop.hdfs.DFSConfigKeys;
import org.apache.hadoop.hdfs.DFSUtil;
import org.apache.hadoop.hdfs.HdfsConfiguration;
import org.apache.hadoop.hdfs.protocol.Block;
import org.apache.hadoop.hdfs.protocol.DatanodeInfo;
import org.apache.hadoop.hdfs.protocol.ExtendedBlock;
import org.apache.hadoop.hdfs.protocol.HdfsConstants;
import org.apache.hadoop.hdfs.protocol.HdfsConstants.DatanodeReportType;
import org.apache.hadoop.hdfs.protocol.datatransfer.DataTransferEncryptor;
import org.apache.hadoop.hdfs.protocol.datatransfer.IOStreamPair;
import org.apache.hadoop.hdfs.protocol.datatransfer.Sender;
import org.apache.hadoop.hdfs.protocol.proto.DataTransferProtos.BlockOpResponseProto;
import org.apache.hadoop.hdfs.protocol.proto.DataTransferProtos.Status;
import org.apache.hadoop.hdfs.security.token.block.BlockTokenIdentifier;
import org.apache.hadoop.hdfs.server.blockmanagement.BlockPlacementPolicy;
import org.apache.hadoop.hdfs.server.blockmanagement.BlockPlacementPolicyDefault;
import org.apache.hadoop.hdfs.server.common.HdfsServerConstants;
import org.apache.hadoop.hdfs.server.namenode.UnsupportedActionException;
import org.apache.hadoop.hdfs.server.protocol.BlocksWithLocations.BlockWithLocations;
import org.apache.hadoop.io.IOUtils;
import org.apache.hadoop.net.NetUtils;
import org.apache.hadoop.net.NetworkTopology;
import org.apache.hadoop.net.Node;
import org.apache.hadoop.security.token.Token;
import org.apache.hadoop.util.StringUtils;
import org.apache.hadoop.util.Time;
import org.apache.hadoop.util.Tool;
import org.apache.hadoop.util.ToolRunner;

/** <p>The balancer is a tool that balances disk space usage on an HDFS cluster
 * when some datanodes become full or when new empty nodes join the cluster.
 * The tool is deployed as an application program that can be run by the 
 * cluster administrator on a live HDFS cluster while applications
 * adding and deleting files.
 * 
 * <p>SYNOPSIS
 * <pre>
 * To start:
 *      bin/start-balancer.sh [-threshold <threshold>]
 *      Example: bin/ start-balancer.sh 
 *                     start the balancer with a default threshold of 10%
 *               bin/ start-balancer.sh -threshold 5
 *                     start the balancer with a threshold of 5%
 * To stop:
 *      bin/ stop-balancer.sh
 * </pre>
 * 
 * <p>DESCRIPTION
 * <p>The threshold parameter is a fraction in the range of (1%, 100%) with a 
 * default value of 10%. The threshold sets a target for whether the cluster 
 * is balanced. A cluster is balanced if for each datanode, the utilization 
 * of the node (ratio of used space at the node to total capacity of the node) 
 * differs from the utilization of the (ratio of used space in the cluster 
 * to total capacity of the cluster) by no more than the threshold value. 
 * The smaller the threshold, the more balanced a cluster will become. 
 * It takes more time to run the balancer for small threshold values. 
 * Also for a very small threshold the cluster may not be able to reach the 
 * balanced state when applications write and delete files concurrently.
 * 
 * <p>The tool moves blocks from highly utilized datanodes to poorly 
 * utilized datanodes iteratively. In each iteration a datanode moves or 
 * receives no more than the lesser of 10G bytes or the threshold fraction 
 * of its capacity. Each iteration runs no more than 20 minutes.
 * At the end of each iteration, the balancer obtains updated datanodes
 * information from the namenode.
 * 
 * <p>A system property that limits the balancer's use of bandwidth is 
 * defined in the default configuration file:
 * <pre>
 * <property>
 *   <name>dfs.balance.bandwidthPerSec</name>
 *   <value>1048576</value>
 * <description>  Specifies the maximum bandwidth that each datanode 
 * can utilize for the balancing purpose in term of the number of bytes 
 * per second. </description>
 * </property>
 * </pre>
 * 
 * <p>This property determines the maximum speed at which a block will be 
 * moved from one datanode to another. The default value is 1MB/s. The higher 
 * the bandwidth, the faster a cluster can reach the balanced state, 
 * but with greater competition with application processes. If an 
 * administrator changes the value of this property in the configuration 
 * file, the change is observed when HDFS is next restarted.
 * 
 * <p>MONITERING BALANCER PROGRESS
 * <p>After the balancer is started, an output file name where the balancer 
 * progress will be recorded is printed on the screen.  The administrator 
 * can monitor the running of the balancer by reading the output file. 
 * The output shows the balancer's status iteration by iteration. In each 
 * iteration it prints the starting time, the iteration number, the total 
 * number of bytes that have been moved in the previous iterations, 
 * the total number of bytes that are left to move in order for the cluster 
 * to be balanced, and the number of bytes that are being moved in this 
 * iteration. Normally "Bytes Already Moved" is increasing while "Bytes Left 
 * To Move" is decreasing.
 * 
 * <p>Running multiple instances of the balancer in an HDFS cluster is 
 * prohibited by the tool.
 * 
 * <p>The balancer automatically exits when any of the following five 
 * conditions is satisfied:
 * <ol>
 * <li>The cluster is balanced;
 * <li>No block can be moved;
 * <li>No block has been moved for five consecutive iterations;
 * <li>An IOException occurs while communicating with the namenode;
 * <li>Another balancer is running.
 * </ol>
 * 
 * <p>Upon exit, a balancer returns an exit code and prints one of the 
 * following messages to the output file in corresponding to the above exit 
 * reasons:
 * <ol>
 * <li>The cluster is balanced. Exiting
 * <li>No block can be moved. Exiting...
 * <li>No block has been moved for 5 iterations. Exiting...
 * <li>Received an IO exception: failure reason. Exiting...
 * <li>Another balancer is running. Exiting...
 * </ol>
 * 
 * <p>The administrator can interrupt the execution of the balancer at any 
 * time by running the command "stop-balancer.sh" on the machine where the 
 * balancer is running.
 */

@InterfaceAudience.Private
public class Balancer {
  static final Log LOG = LogFactory.getLog(Balancer.class);
  final private static long MAX_BLOCKS_SIZE_TO_FETCH = 2*1024*1024*1024L; //2GB
  private static long WIN_WIDTH = 5400*1000L; // 1.5 hour

  /** The maximum number of concurrent blocks moves for 
   * balancing purpose at a datanode
   */
  public static final int MAX_NUM_CONCURRENT_MOVES = 5;
  private static final int MAX_NO_PENDING_BLOCK_ITERATIONS = 5;
  
  private static final String USAGE = "Usage: java "
      + Balancer.class.getSimpleName()
      + "\n\t[-policy <policy>]\tthe balancing policy: "
      + BalancingPolicy.Node.INSTANCE.getName() + " or "
      + BalancingPolicy.Pool.INSTANCE.getName()
      + "\n\t[-threshold <threshold>]\tPercentage of disk capacity";
  
  private final NameNodeConnector nnc;
  private final BalancingPolicy policy;
  private final double threshold;
  
  // all data node lists
  private Collection<Source> overUtilizedDatanodes
                               = new LinkedList<Source>();
  private Collection<Source> aboveAvgUtilizedDatanodes
                               = new LinkedList<Source>();
  private Collection<BalancerDatanode> belowAvgUtilizedDatanodes
                               = new LinkedList<BalancerDatanode>();
  private Collection<BalancerDatanode> underUtilizedDatanodes
                               = new LinkedList<BalancerDatanode>();
  
  private Collection<Source> sources
                               = new HashSet<Source>();
  private Collection<BalancerDatanode> targets
                               = new HashSet<BalancerDatanode>();
  
  private Map<Block, BalancerBlock> globalBlockList
                 = new HashMap<Block, BalancerBlock>();
  private MovedBlocks movedBlocks = new MovedBlocks();
  /** Map (datanodeUuid -> BalancerDatanodes) */
  private final Map<String, BalancerDatanode> datanodeMap
      = new HashMap<String, BalancerDatanode>();
  
  private NetworkTopology cluster;

  private final ExecutorService moverExecutor;
  private final ExecutorService dispatcherExecutor;

  /* This class keeps track of a scheduled block move */
  private class PendingBlockMove {
    private BalancerBlock block;
    private Source source;
    private BalancerDatanode proxySource;
    private BalancerDatanode target;
    
    /** constructor */
    private PendingBlockMove() {
    }
    
    @Override
    public String toString() {
      final Block b = block.getBlock();
      return b + " with size=" + b.getNumBytes() + " from "
          + source.getDisplayName() + " to " + target.getDisplayName()
          + " through " + proxySource.getDisplayName();
    }

    /* choose a block & a proxy source for this pendingMove 
     * whose source & target have already been chosen.
     * 
     * Return true if a block and its proxy are chosen; false otherwise
     */
    private boolean chooseBlockAndProxy() {
      // iterate all source's blocks until find a good one
      for (Iterator<BalancerBlock> blocks=
        source.getBlockIterator(); blocks.hasNext();) {
        if (markMovedIfGoodBlock(blocks.next())) {
          blocks.remove();
          return true;
        }
      }
      return false;
    }
    
    /* Return true if the given block is good for the tentative move;
     * If it is good, add it to the moved list to marked as "Moved".
     * A block is good if
     * 1. it is a good candidate; see isGoodBlockCandidate
     * 2. can find a proxy source that's not busy for this move
     */
    private boolean markMovedIfGoodBlock(BalancerBlock block) {
      synchronized(block) {
        synchronized(movedBlocks) {
          if (isGoodBlockCandidate(source, target, block)) {
            this.block = block;
            if ( chooseProxySource() ) {
              movedBlocks.add(block);
              if (LOG.isDebugEnabled()) {
                LOG.debug("Decided to move " + this);
              }
              return true;
            }
          }
        }
      }
      return false;
    }
    
    /* Now we find out source, target, and block, we need to find a proxy
     * 
     * @return true if a proxy is found; otherwise false
     */
    private boolean chooseProxySource() {
      final DatanodeInfo targetDN = target.getDatanode();
      // if node group is supported, first try add nodes in the same node group
      if (cluster.isNodeGroupAware()) {
        for (BalancerDatanode loc : block.getLocations()) {
          if (cluster.isOnSameNodeGroup(loc.getDatanode(), targetDN) && addTo(loc)) {
            return true;
          }
        }
      }
      // check if there is replica which is on the same rack with the target
      for (BalancerDatanode loc : block.getLocations()) {
        if (cluster.isOnSameRack(loc.getDatanode(), targetDN) && addTo(loc)) {
          return true;
        }
      }
      // find out a non-busy replica
      for (BalancerDatanode loc : block.getLocations()) {
        if (addTo(loc)) {
          return true;
        }
      }
      return false;
    }
    
    // add a BalancerDatanode as proxy source for specific block movement
    private boolean addTo(BalancerDatanode bdn) {
      if (bdn.addPendingBlock(this)) {
        proxySource = bdn;
        return true;
      }
      return false;
    }
    
    /* Dispatch the block move task to the proxy source & wait for the response
     */
    private void dispatch() {
      Socket sock = new Socket();
      DataOutputStream out = null;
      DataInputStream in = null;
      try {
        sock.connect(
            NetUtils.createSocketAddr(target.datanode.getXferAddr()),
            HdfsServerConstants.READ_TIMEOUT);
        sock.setSoTimeout(HdfsServerConstants.READ_TIMEOUT);
        sock.setKeepAlive(true);
        
        OutputStream unbufOut = sock.getOutputStream();
        InputStream unbufIn = sock.getInputStream();
        if (nnc.getDataEncryptionKey() != null) {
          IOStreamPair encryptedStreams =
              DataTransferEncryptor.getEncryptedStreams(
                  unbufOut, unbufIn, nnc.getDataEncryptionKey());
          unbufOut = encryptedStreams.out;
          unbufIn = encryptedStreams.in;
        }
        out = new DataOutputStream(new BufferedOutputStream(unbufOut,
            HdfsConstants.IO_FILE_BUFFER_SIZE));
        in = new DataInputStream(new BufferedInputStream(unbufIn,
            HdfsConstants.IO_FILE_BUFFER_SIZE));
        
        sendRequest(out);
        receiveResponse(in);
        bytesMoved.inc(block.getNumBytes());
        LOG.info("Successfully moved " + this);
      } catch (IOException e) {
        LOG.warn("Failed to move " + this + ": " + e.getMessage());
      } finally {
        IOUtils.closeStream(out);
        IOUtils.closeStream(in);
        IOUtils.closeSocket(sock);
        
        proxySource.removePendingBlock(this);
        target.removePendingBlock(this);

        synchronized (this ) {
          reset();
        }
        synchronized (Balancer.this) {
          Balancer.this.notifyAll();
        }
      }
    }
    
    /* Send a block replace request to the output stream*/
    private void sendRequest(DataOutputStream out) throws IOException {
      final ExtendedBlock eb = new ExtendedBlock(nnc.blockpoolID, block.getBlock());
      final Token<BlockTokenIdentifier> accessToken = nnc.getAccessToken(eb);
      new Sender(out).replaceBlock(eb, accessToken,
          source.getStorageID(), proxySource.getDatanode());
    }
    
    /* Receive a block copy response from the input stream */ 
    private void receiveResponse(DataInputStream in) throws IOException {
      BlockOpResponseProto response = BlockOpResponseProto.parseFrom(
          vintPrefixed(in));
      if (response.getStatus() != Status.SUCCESS) {
        if (response.getStatus() == Status.ERROR_ACCESS_TOKEN)
          throw new IOException("block move failed due to access token error");
        throw new IOException("block move is failed: " +
            response.getMessage());
      }
    }

    /* reset the object */
    private void reset() {
      block = null;
      source = null;
      proxySource = null;
      target = null;
    }
    
    /* start a thread to dispatch the block move */
    private void scheduleBlockMove() {
      moverExecutor.execute(new Runnable() {
        @Override
        public void run() {
          if (LOG.isDebugEnabled()) {
            LOG.debug("Start moving " + PendingBlockMove.this);
          }
          dispatch();
        }
      });
    }
  }
  
  /* A class for keeping track of blocks in the Balancer */
  static private class BalancerBlock {
    private Block block; // the block
    private List<BalancerDatanode> locations
            = new ArrayList<BalancerDatanode>(3); // its locations
    
    /* Constructor */
    private BalancerBlock(Block block) {
      this.block = block;
    }
    
    /* clean block locations */
    private synchronized void clearLocations() {
      locations.clear();
    }
    
    /* add a location */
    private synchronized void addLocation(BalancerDatanode datanode) {
      if (!locations.contains(datanode)) {
        locations.add(datanode);
      }
    }
    
    /* Return if the block is located on <code>datanode</code> */
    private synchronized boolean isLocatedOnDatanode(
        BalancerDatanode datanode) {
      return locations.contains(datanode);
    }
    
    /* Return its locations */
    private synchronized List<BalancerDatanode> getLocations() {
      return locations;
    }
    
    /* Return the block */
    private Block getBlock() {
      return block;
    }
    
    /* Return the length of the block */
    private long getNumBytes() {
      return block.getNumBytes();
    }
  }
  
  /* The class represents a desired move of bytes between two nodes 
   * and the target.
   * An object of this class is stored in a source node. 
   */
  static private class NodeTask {
    private BalancerDatanode datanode; //target node
    private long size;  //bytes scheduled to move
    
    /* constructor */
    private NodeTask(BalancerDatanode datanode, long size) {
      this.datanode = datanode;
      this.size = size;
    }
    
    /* Get the node */
    private BalancerDatanode getDatanode() {
      return datanode;
    }
    
    /* Get the number of bytes that need to be moved */
    private long getSize() {
      return size;
    }
  }
  
  
  /* A class that keeps track of a datanode in Balancer */
  private static class BalancerDatanode {
    final private static long MAX_SIZE_TO_MOVE = 10*1024*1024*1024L; //10GB
    final DatanodeInfo datanode;
    final double utilization;
    final long maxSize2Move;
    private long scheduledSize = 0L;
    //  blocks being moved but not confirmed yet
    private List<PendingBlockMove> pendingBlocks = 
      new ArrayList<PendingBlockMove>(MAX_NUM_CONCURRENT_MOVES); 
    
    @Override
    public String toString() {
      return getClass().getSimpleName() + "[" + datanode
          + ", utilization=" + utilization + "]";
    }

    /* Constructor 
     * Depending on avgutil & threshold, calculate maximum bytes to move 
     */
    private BalancerDatanode(DatanodeInfo node, BalancingPolicy policy, double threshold) {
      datanode = node;
      utilization = policy.getUtilization(node);
      final double avgUtil = policy.getAvgUtilization();
      long maxSizeToMove;

      if (utilization >= avgUtil+threshold
          || utilization <= avgUtil-threshold) { 
        maxSizeToMove = (long)(threshold*datanode.getCapacity()/100);
      } else {
        maxSizeToMove = 
          (long)(Math.abs(avgUtil-utilization)*datanode.getCapacity()/100);
      }
      if (utilization < avgUtil ) {
        maxSizeToMove = Math.min(datanode.getRemaining(), maxSizeToMove);
      }
      this.maxSize2Move = Math.min(MAX_SIZE_TO_MOVE, maxSizeToMove);
    }
    
    /** Get the datanode */
    protected DatanodeInfo getDatanode() {
      return datanode;
    }
    
    /** Get the name of the datanode */
    protected String getDisplayName() {
      return datanode.toString();
    }
    
    /* Get the storage id of the datanode */
    protected String getStorageID() {
      return datanode.getDatanodeUuid();
    }
    
    /** Decide if still need to move more bytes */
    protected synchronized boolean hasSpaceForScheduling() {
      return scheduledSize<maxSize2Move;
    }

    /** Return the total number of bytes that need to be moved */
    protected synchronized long availableSizeToMove() {
      return maxSize2Move-scheduledSize;
    }
    
    /** increment scheduled size */
    protected synchronized void incScheduledSize(long size) {
      scheduledSize += size;
    }
    
    /** decrement scheduled size */
    protected synchronized void decScheduledSize(long size) {
      scheduledSize -= size;
    }
    
    /** get scheduled size */
    protected synchronized long getScheduledSize(){
      return scheduledSize;
    }
    
    /** get scheduled size */
    protected synchronized void setScheduledSize(long size){
      scheduledSize = size;
    }
    
    /* Check if the node can schedule more blocks to move */
    synchronized private boolean isPendingQNotFull() {
      if ( pendingBlocks.size() < MAX_NUM_CONCURRENT_MOVES ) {
        return true;
      }
      return false;
    }
    
    /* Check if all the dispatched moves are done */
    synchronized private boolean isPendingQEmpty() {
      return pendingBlocks.isEmpty();
    }
    
    /* Add a scheduled block move to the node */
    private synchronized boolean addPendingBlock(
        PendingBlockMove pendingBlock) {
      if (isPendingQNotFull()) {
        return pendingBlocks.add(pendingBlock);
      }
      return false;
    }
    
    /* Remove a scheduled block move from the node */
    private synchronized boolean  removePendingBlock(
        PendingBlockMove pendingBlock) {
      return pendingBlocks.remove(pendingBlock);
    }
  }
  
  /** A node that can be the sources of a block move */
  private class Source extends BalancerDatanode {
    
    /* A thread that initiates a block move 
     * and waits for block move to complete */
    private class BlockMoveDispatcher implements Runnable {
      @Override
      public void run() {
        dispatchBlocks();
      }
    }
    
    private ArrayList<NodeTask> nodeTasks = new ArrayList<NodeTask>(2);
    private long blocksToReceive = 0L;
    /* source blocks point to balancerBlocks in the global list because
     * we want to keep one copy of a block in balancer and be aware that
     * the locations are changing over time.
     */
    private List<BalancerBlock> srcBlockList
            = new ArrayList<BalancerBlock>();
    
    /* constructor */
    private Source(DatanodeInfo node, BalancingPolicy policy, double threshold) {
      super(node, policy, threshold);
    }
    
    /** Add a node task */
    private void addNodeTask(NodeTask task) {
      assert (task.datanode != this) :
        "Source and target are the same " + datanode;
      incScheduledSize(task.getSize());
      nodeTasks.add(task);
    }
    
    /* Return an iterator to this source's blocks */
    private Iterator<BalancerBlock> getBlockIterator() {
      return srcBlockList.iterator();
    }
    
    /* fetch new blocks of this source from namenode and
     * update this source's block list & the global block list
     * Return the total size of the received blocks in the number of bytes.
     */
    private long getBlockList() throws IOException {
      BlockWithLocations[] newBlocks = nnc.namenode.getBlocks(datanode, 
        Math.min(MAX_BLOCKS_SIZE_TO_FETCH, blocksToReceive)).getBlocks();
      long bytesReceived = 0;
      for (BlockWithLocations blk : newBlocks) {
        bytesReceived += blk.getBlock().getNumBytes();
        BalancerBlock block;
        synchronized(globalBlockList) {
          block = globalBlockList.get(blk.getBlock());
          if (block==null) {
            block = new BalancerBlock(blk.getBlock());
            globalBlockList.put(blk.getBlock(), block);
          } else {
            block.clearLocations();
          }
        
          synchronized (block) {
            // update locations
            for (String datanodeUuid : blk.getDatanodeUuids()) {
              final BalancerDatanode d = datanodeMap.get(datanodeUuid);
              if (datanode != null) { // not an unknown datanode
                block.addLocation(d);
              }
            }
          }
          if (!srcBlockList.contains(block) && isGoodBlockCandidate(block)) {
            // filter bad candidates
            srcBlockList.add(block);
          }
        }
      }
      return bytesReceived;
    }

    /* Decide if the given block is a good candidate to move or not */
    private boolean isGoodBlockCandidate(BalancerBlock block) {
      for (NodeTask nodeTask : nodeTasks) {
        if (Balancer.this.isGoodBlockCandidate(this, nodeTask.datanode, block)) {
          return true;
        }
      }
      return false;
    }

    /* Return a block that's good for the source thread to dispatch immediately
     * The block's source, target, and proxy source are determined too.
     * When choosing proxy and target, source & target throttling
     * has been considered. They are chosen only when they have the capacity
     * to support this block move.
     * The block should be dispatched immediately after this method is returned.
     */
    private PendingBlockMove chooseNextBlockToMove() {
      for ( Iterator<NodeTask> tasks=nodeTasks.iterator(); tasks.hasNext(); ) {
        NodeTask task = tasks.next();
        BalancerDatanode target = task.getDatanode();
        PendingBlockMove pendingBlock = new PendingBlockMove();
        if (target.addPendingBlock(pendingBlock)) { 
          // target is not busy, so do a tentative block allocation
          pendingBlock.source = this;
          pendingBlock.target = target;
          if ( pendingBlock.chooseBlockAndProxy() ) {
            long blockSize = pendingBlock.block.getNumBytes();
            decScheduledSize(blockSize);
            task.size -= blockSize;
            if (task.size == 0) {
              tasks.remove();
            }
            return pendingBlock;
          } else {
            // cancel the tentative move
            target.removePendingBlock(pendingBlock);
          }
        }
      }
      return null;
    }

    /* iterate all source's blocks to remove moved ones */    
    private void filterMovedBlocks() {
      for (Iterator<BalancerBlock> blocks=getBlockIterator();
            blocks.hasNext();) {
        if (movedBlocks.contains(blocks.next())) {
          blocks.remove();
        }
      }
    }
    
    private static final int SOURCE_BLOCK_LIST_MIN_SIZE=5;
    /* Return if should fetch more blocks from namenode */
    private boolean shouldFetchMoreBlocks() {
      return srcBlockList.size()<SOURCE_BLOCK_LIST_MIN_SIZE &&
                 blocksToReceive>0;
    }
    
    /* This method iteratively does the following:
     * it first selects a block to move,
     * then sends a request to the proxy source to start the block move
     * when the source's block list falls below a threshold, it asks
     * the namenode for more blocks.
     * It terminates when it has dispatch enough block move tasks or
     * it has received enough blocks from the namenode, or 
     * the elapsed time of the iteration has exceeded the max time limit.
     */ 
    private static final long MAX_ITERATION_TIME = 20*60*1000L; //20 mins
    private void dispatchBlocks() {
      long startTime = Time.now();
      long scheduledSize = getScheduledSize();
      this.blocksToReceive = 2*scheduledSize;
      boolean isTimeUp = false;
      int noPendingBlockIteration = 0;
      while(!isTimeUp && getScheduledSize()>0 &&
          (!srcBlockList.isEmpty() || blocksToReceive>0)) {
        PendingBlockMove pendingBlock = chooseNextBlockToMove();
        if (pendingBlock != null) {
          // move the block
          pendingBlock.scheduleBlockMove();
          continue;
        }
        
        /* Since we can not schedule any block to move,
         * filter any moved blocks from the source block list and
         * check if we should fetch more blocks from the namenode
         */
        filterMovedBlocks(); // filter already moved blocks
        if (shouldFetchMoreBlocks()) {
          // fetch new blocks
          try {
            blocksToReceive -= getBlockList();
            continue;
          } catch (IOException e) {
            LOG.warn("Exception while getting block list", e);
            return;
          }
        } else {
          // source node cannot find a pendingBlockToMove, iteration +1
          noPendingBlockIteration++;
          // in case no blocks can be moved for source node's task,
          // jump out of while-loop after 5 iterations.
          if (noPendingBlockIteration >= MAX_NO_PENDING_BLOCK_ITERATIONS) {
            setScheduledSize(0);
          }
        }
        
        // check if time is up or not
        if (Time.now()-startTime > MAX_ITERATION_TIME) {
          isTimeUp = true;
          continue;
        }
        
        /* Now we can not schedule any block to move and there are
         * no new blocks added to the source block list, so we wait. 
         */
        try {
          synchronized(Balancer.this) {
            Balancer.this.wait(1000);  // wait for targets/sources to be idle
          }
        } catch (InterruptedException ignored) {
        }
      }
    }
  }

  /* Check that this Balancer is compatible with the Block Placement Policy
   * used by the Namenode.
   */
  private static void checkReplicationPolicyCompatibility(Configuration conf
      ) throws UnsupportedActionException {
    if (!(BlockPlacementPolicy.getInstance(conf, null, null) instanceof 
        BlockPlacementPolicyDefault)) {
      throw new UnsupportedActionException(
          "Balancer without BlockPlacementPolicyDefault");
    }
  }

  /**
   * Construct a balancer.
   * Initialize balancer. It sets the value of the threshold, and 
   * builds the communication proxies to
   * namenode as a client and a secondary namenode and retry proxies
   * when connection fails.
   */
  Balancer(NameNodeConnector theblockpool, Parameters p, Configuration conf) {
    this.threshold = p.threshold;
    this.policy = p.policy;
    this.nnc = theblockpool;
    cluster = NetworkTopology.getInstance(conf);

    this.moverExecutor = Executors.newFixedThreadPool(
            conf.getInt(DFSConfigKeys.DFS_BALANCER_MOVERTHREADS_KEY,
                        DFSConfigKeys.DFS_BALANCER_MOVERTHREADS_DEFAULT));
    this.dispatcherExecutor = Executors.newFixedThreadPool(
            conf.getInt(DFSConfigKeys.DFS_BALANCER_DISPATCHERTHREADS_KEY,
                        DFSConfigKeys.DFS_BALANCER_DISPATCHERTHREADS_DEFAULT));
<<<<<<< HEAD
  }
  
  /* Shuffle datanode array */
  static private void shuffleArray(DatanodeInfo[] datanodes) {
    for (int i=datanodes.length; i>1; i--) {
      int randomIndex = DFSUtil.getRandom().nextInt(i);
      DatanodeInfo tmp = datanodes[randomIndex];
      datanodes[randomIndex] = datanodes[i-1];
      datanodes[i-1] = tmp;
    }
=======
>>>>>>> 6266273c
  }
  
  /* Given a data node set, build a network topology and decide
   * over-utilized datanodes, above average utilized datanodes, 
   * below average utilized datanodes, and underutilized datanodes. 
   * The input data node set is shuffled before the datanodes 
   * are put into the over-utilized datanodes, above average utilized
   * datanodes, below average utilized datanodes, and
   * underutilized datanodes lists. This will add some randomness
   * to the node matching later on.
   * 
   * @return the total number of bytes that are 
   *                needed to move to make the cluster balanced.
   * @param datanodes a set of datanodes
   */
  private long initNodes(DatanodeInfo[] datanodes) {
    // compute average utilization
    for (DatanodeInfo datanode : datanodes) {
      if (datanode.isDecommissioned() || datanode.isDecommissionInProgress()) {
        continue; // ignore decommissioning or decommissioned nodes
      }
      policy.accumulateSpaces(datanode);
    }
    policy.initAvgUtilization();

    /*create network topology and all data node lists: 
     * overloaded, above-average, below-average, and underloaded
     * we alternates the accessing of the given datanodes array either by
     * an increasing order or a decreasing order.
     */  
    long overLoadedBytes = 0L, underLoadedBytes = 0L;
    for (DatanodeInfo datanode : DFSUtil.shuffle(datanodes)) {
      if (datanode.isDecommissioned() || datanode.isDecommissionInProgress()) {
        continue; // ignore decommissioning or decommissioned nodes
      }
      cluster.add(datanode);
      BalancerDatanode datanodeS;
      final double avg = policy.getAvgUtilization();
      if (policy.getUtilization(datanode) > avg) {
        datanodeS = new Source(datanode, policy, threshold);
        if (isAboveAvgUtilized(datanodeS)) {
          this.aboveAvgUtilizedDatanodes.add((Source)datanodeS);
        } else {
          assert(isOverUtilized(datanodeS)) :
            datanodeS.getDisplayName()+ "is not an overUtilized node";
          this.overUtilizedDatanodes.add((Source)datanodeS);
          overLoadedBytes += (long)((datanodeS.utilization-avg
              -threshold)*datanodeS.datanode.getCapacity()/100.0);
        }
      } else {
        datanodeS = new BalancerDatanode(datanode, policy, threshold);
        if ( isBelowOrEqualAvgUtilized(datanodeS)) {
          this.belowAvgUtilizedDatanodes.add(datanodeS);
        } else {
          assert isUnderUtilized(datanodeS) : "isUnderUtilized("
              + datanodeS.getDisplayName() + ")=" + isUnderUtilized(datanodeS)
              + ", utilization=" + datanodeS.utilization; 
          this.underUtilizedDatanodes.add(datanodeS);
          underLoadedBytes += (long)((avg-threshold-
              datanodeS.utilization)*datanodeS.datanode.getCapacity()/100.0);
        }
      }
      datanodeMap.put(datanode.getDatanodeUuid(), datanodeS);
    }

    //logging
    logNodes();
    
    assert (this.datanodeMap.size() == 
      overUtilizedDatanodes.size()+underUtilizedDatanodes.size()+
      aboveAvgUtilizedDatanodes.size()+belowAvgUtilizedDatanodes.size())
      : "Mismatched number of datanodes";
    
    // return number of bytes to be moved in order to make the cluster balanced
    return Math.max(overLoadedBytes, underLoadedBytes);
  }

  /* log the over utilized & under utilized nodes */
  private void logNodes() {
    logNodes("over-utilized", overUtilizedDatanodes);
    if (LOG.isTraceEnabled()) {
      logNodes("above-average", aboveAvgUtilizedDatanodes);
      logNodes("below-average", belowAvgUtilizedDatanodes);
    }
    logNodes("underutilized", underUtilizedDatanodes);
  }

  private static <T extends BalancerDatanode> void logNodes(
      String name, Collection<T> nodes) {
    LOG.info(nodes.size() + " " + name + ": " + nodes);
  }

  /** A matcher interface for matching nodes. */
  private interface Matcher {
    /** Given the cluster topology, does the left node match the right node? */
    boolean match(NetworkTopology cluster, Node left,  Node right);
  }

  /** Match datanodes in the same node group. */
  static final Matcher SAME_NODE_GROUP = new Matcher() {
    @Override
    public boolean match(NetworkTopology cluster, Node left, Node right) {
      return cluster.isOnSameNodeGroup(left, right);
    }
  };

  /** Match datanodes in the same rack. */
  static final Matcher SAME_RACK = new Matcher() {
    @Override
    public boolean match(NetworkTopology cluster, Node left, Node right) {
      return cluster.isOnSameRack(left, right);
    }
  };

  /** Match any datanode with any other datanode. */
  static final Matcher ANY_OTHER = new Matcher() {
    @Override
    public boolean match(NetworkTopology cluster, Node left, Node right) {
      return left != right;
    }
  };

  /**
   * Decide all <source, target> pairs and
   * the number of bytes to move from a source to a target
   * Maximum bytes to be moved per node is
   * Min(1 Band worth of bytes,  MAX_SIZE_TO_MOVE).
   * Return total number of bytes to move in this iteration
   */
  private long chooseNodes() {
    // First, match nodes on the same node group if cluster is node group aware
    if (cluster.isNodeGroupAware()) {
      chooseNodes(SAME_NODE_GROUP);
    }
    
    // Then, match nodes on the same rack
    chooseNodes(SAME_RACK);
    // At last, match all remaining nodes
    chooseNodes(ANY_OTHER);
    
    assert (datanodeMap.size() >= sources.size()+targets.size())
      : "Mismatched number of datanodes (" +
      datanodeMap.size() + " total, " +
      sources.size() + " sources, " +
      targets.size() + " targets)";

    long bytesToMove = 0L;
    for (Source src : sources) {
      bytesToMove += src.getScheduledSize();
    }
    return bytesToMove;
  }

  /** Decide all <source, target> pairs according to the matcher. */
  private void chooseNodes(final Matcher matcher) {
    /* first step: match each overUtilized datanode (source) to
     * one or more underUtilized datanodes (targets).
     */
    chooseDatanodes(overUtilizedDatanodes, underUtilizedDatanodes, matcher);
    
    /* match each remaining overutilized datanode (source) to 
     * below average utilized datanodes (targets).
     * Note only overutilized datanodes that haven't had that max bytes to move
     * satisfied in step 1 are selected
     */
    chooseDatanodes(overUtilizedDatanodes, belowAvgUtilizedDatanodes, matcher);

    /* match each remaining underutilized datanode (target) to 
     * above average utilized datanodes (source).
     * Note only underutilized datanodes that have not had that max bytes to
     * move satisfied in step 1 are selected.
     */
    chooseDatanodes(underUtilizedDatanodes, aboveAvgUtilizedDatanodes, matcher);
  }

  /**
   * For each datanode, choose matching nodes from the candidates. Either the
   * datanodes or the candidates are source nodes with (utilization > Avg), and
   * the others are target nodes with (utilization < Avg).
   */
  private <D extends BalancerDatanode, C extends BalancerDatanode> void 
      chooseDatanodes(Collection<D> datanodes, Collection<C> candidates,
          Matcher matcher) {
    for (Iterator<D> i = datanodes.iterator(); i.hasNext();) {
      final D datanode = i.next();
      for(; chooseForOneDatanode(datanode, candidates, matcher); );
      if (!datanode.hasSpaceForScheduling()) {
        i.remove();
      }
    }
  }

  /**
   * For the given datanode, choose a candidate and then schedule it.
   * @return true if a candidate is chosen; false if no candidates is chosen.
   */
  private <C extends BalancerDatanode> boolean chooseForOneDatanode(
      BalancerDatanode dn, Collection<C> candidates, Matcher matcher) {
    final Iterator<C> i = candidates.iterator();
    final C chosen = chooseCandidate(dn, i, matcher);

    if (chosen == null) {
      return false;
    }
    if (dn instanceof Source) {
      matchSourceWithTargetToMove((Source)dn, chosen);
    } else {
      matchSourceWithTargetToMove((Source)chosen, dn);
    }
    if (!chosen.hasSpaceForScheduling()) {
      i.remove();
    }
    return true;
  }
  
  private void matchSourceWithTargetToMove(
      Source source, BalancerDatanode target) {
    long size = Math.min(source.availableSizeToMove(), target.availableSizeToMove());
    NodeTask nodeTask = new NodeTask(target, size);
    source.addNodeTask(nodeTask);
    target.incScheduledSize(nodeTask.getSize());
    sources.add(source);
    targets.add(target);
    LOG.info("Decided to move "+StringUtils.byteDesc(size)+" bytes from "
        +source.datanode.getName() + " to " + target.datanode.getName());
  }
  
  /** Choose a candidate for the given datanode. */
  private <D extends BalancerDatanode, C extends BalancerDatanode>
      C chooseCandidate(D dn, Iterator<C> candidates, Matcher matcher) {
    if (dn.hasSpaceForScheduling()) {
      for(; candidates.hasNext(); ) {
        final C c = candidates.next();
        if (!c.hasSpaceForScheduling()) {
          candidates.remove();
        } else if (matcher.match(cluster, dn.getDatanode(), c.getDatanode())) {
          return c;
        }
      }
    }
    return null;
  }

  private static class BytesMoved {
    private long bytesMoved = 0L;;
    private synchronized void inc( long bytes ) {
      bytesMoved += bytes;
    }

    private synchronized long get() {
      return bytesMoved;
    }
  };
  private BytesMoved bytesMoved = new BytesMoved();
  
  /* Start a thread to dispatch block moves for each source. 
   * The thread selects blocks to move & sends request to proxy source to
   * initiate block move. The process is flow controlled. Block selection is
   * blocked if there are too many un-confirmed block moves.
   * Return the total number of bytes successfully moved in this iteration.
   */
  private long dispatchBlockMoves() throws InterruptedException {
    long bytesLastMoved = bytesMoved.get();
    Future<?>[] futures = new Future<?>[sources.size()];
    int i=0;
    for (Source source : sources) {
      futures[i++] = dispatcherExecutor.submit(source.new BlockMoveDispatcher());
    }
    
    // wait for all dispatcher threads to finish
    for (Future<?> future : futures) {
      try {
        future.get();
      } catch (ExecutionException e) {
        LOG.warn("Dispatcher thread failed", e.getCause());
      }
    }
    
    // wait for all block moving to be done
    waitForMoveCompletion();
    
    return bytesMoved.get()-bytesLastMoved;
  }
  
  // The sleeping period before checking if block move is completed again
  static private long blockMoveWaitTime = 30000L;
  
  /** set the sleeping period for block move completion check */
  static void setBlockMoveWaitTime(long time) {
    blockMoveWaitTime = time;
  }
  
  /* wait for all block move confirmations 
   * by checking each target's pendingMove queue 
   */
  private void waitForMoveCompletion() {
    boolean shouldWait;
    do {
      shouldWait = false;
      for (BalancerDatanode target : targets) {
        if (!target.isPendingQEmpty()) {
          shouldWait = true;
        }
      }
      if (shouldWait) {
        try {
          Thread.sleep(blockMoveWaitTime);
        } catch (InterruptedException ignored) {
        }
      }
    } while (shouldWait);
  }

  /** This window makes sure to keep blocks that have been moved within 1.5 hour.
   * Old window has blocks that are older;
   * Current window has blocks that are more recent;
   * Cleanup method triggers the check if blocks in the old window are
   * more than 1.5 hour old. If yes, purge the old window and then
   * move blocks in current window to old window.
   */ 
  private static class MovedBlocks {
    private long lastCleanupTime = Time.now();
    final private static int CUR_WIN = 0;
    final private static int OLD_WIN = 1;
    final private static int NUM_WINS = 2;
    final private List<HashMap<Block, BalancerBlock>> movedBlocks = 
      new ArrayList<HashMap<Block, BalancerBlock>>(NUM_WINS);
    
    /* initialize the moved blocks collection */
    private MovedBlocks() {
      movedBlocks.add(new HashMap<Block,BalancerBlock>());
      movedBlocks.add(new HashMap<Block,BalancerBlock>());
    }

    /* add a block thus marking a block to be moved */
    synchronized private void add(BalancerBlock block) {
      movedBlocks.get(CUR_WIN).put(block.getBlock(), block);
    }

    /* check if a block is marked as moved */
    synchronized private boolean contains(BalancerBlock block) {
      return contains(block.getBlock());
    }

    /* check if a block is marked as moved */
    synchronized private boolean contains(Block block) {
      return movedBlocks.get(CUR_WIN).containsKey(block) ||
        movedBlocks.get(OLD_WIN).containsKey(block);
    }

    /* remove old blocks */
    synchronized private void cleanup() {
      long curTime = Time.now();
      // check if old win is older than winWidth
      if (lastCleanupTime + WIN_WIDTH <= curTime) {
        // purge the old window
        movedBlocks.set(OLD_WIN, movedBlocks.get(CUR_WIN));
        movedBlocks.set(CUR_WIN, new HashMap<Block, BalancerBlock>());
        lastCleanupTime = curTime;
      }
    }
  }

  /* Decide if it is OK to move the given block from source to target
   * A block is a good candidate if
   * 1. the block is not in the process of being moved/has not been moved;
   * 2. the block does not have a replica on the target;
   * 3. doing the move does not reduce the number of racks that the block has
   */
  private boolean isGoodBlockCandidate(Source source, 
      BalancerDatanode target, BalancerBlock block) {
    // check if the block is moved or not
    if (movedBlocks.contains(block)) {
        return false;
    }
    if (block.isLocatedOnDatanode(target)) {
      return false;
    }
    if (cluster.isNodeGroupAware() && 
        isOnSameNodeGroupWithReplicas(target, block, source)) {
      return false;
    }

    boolean goodBlock = false;
    if (cluster.isOnSameRack(source.getDatanode(), target.getDatanode())) {
      // good if source and target are on the same rack
      goodBlock = true;
    } else {
      boolean notOnSameRack = true;
      synchronized (block) {
        for (BalancerDatanode loc : block.locations) {
          if (cluster.isOnSameRack(loc.datanode, target.datanode)) {
            notOnSameRack = false;
            break;
          }
        }
      }
      if (notOnSameRack) {
        // good if target is target is not on the same rack as any replica
        goodBlock = true;
      } else {
        // good if source is on the same rack as on of the replicas
        for (BalancerDatanode loc : block.locations) {
          if (loc != source && 
              cluster.isOnSameRack(loc.datanode, source.datanode)) {
            goodBlock = true;
            break;
          }
        }
      }
    }
    return goodBlock;
  }

  /**
   * Check if there are any replica (other than source) on the same node group
   * with target. If true, then target is not a good candidate for placing 
   * specific block replica as we don't want 2 replicas under the same nodegroup 
   * after balance.
   * @param target targetDataNode
   * @param block dataBlock
   * @param source sourceDataNode
   * @return true if there are any replica (other than source) on the same node
   * group with target
   */
  private boolean isOnSameNodeGroupWithReplicas(BalancerDatanode target,
      BalancerBlock block, Source source) {
    for (BalancerDatanode loc : block.locations) {
      if (loc != source && 
        cluster.isOnSameNodeGroup(loc.getDatanode(), target.getDatanode())) {
          return true;
        }
      }
    return false;
  }

  /* reset all fields in a balancer preparing for the next iteration */
  private void resetData(Configuration conf) {
    this.cluster = NetworkTopology.getInstance(conf);
    this.overUtilizedDatanodes.clear();
    this.aboveAvgUtilizedDatanodes.clear();
    this.belowAvgUtilizedDatanodes.clear();
    this.underUtilizedDatanodes.clear();
    this.datanodeMap.clear();
    this.sources.clear();
    this.targets.clear();  
    this.policy.reset();
    cleanGlobalBlockList();
    this.movedBlocks.cleanup();
  }
  
  /* Remove all blocks from the global block list except for the ones in the
   * moved list.
   */
  private void cleanGlobalBlockList() {
    for (Iterator<Block> globalBlockListIterator=globalBlockList.keySet().iterator();
    globalBlockListIterator.hasNext();) {
      Block block = globalBlockListIterator.next();
      if(!movedBlocks.contains(block)) {
        globalBlockListIterator.remove();
      }
    }
  }
  
  /* Return true if the given datanode is overUtilized */
  private boolean isOverUtilized(BalancerDatanode datanode) {
    return datanode.utilization > (policy.getAvgUtilization()+threshold);
  }
  
  /* Return true if the given datanode is above average utilized
   * but not overUtilized */
  private boolean isAboveAvgUtilized(BalancerDatanode datanode) {
    final double avg = policy.getAvgUtilization();
    return (datanode.utilization <= (avg+threshold))
        && (datanode.utilization > avg);
  }
  
  /* Return true if the given datanode is underUtilized */
  private boolean isUnderUtilized(BalancerDatanode datanode) {
    return datanode.utilization < (policy.getAvgUtilization()-threshold);
  }

  /* Return true if the given datanode is below average utilized 
   * but not underUtilized */
  private boolean isBelowOrEqualAvgUtilized(BalancerDatanode datanode) {
    final double avg = policy.getAvgUtilization();
    return (datanode.utilization >= (avg-threshold))
             && (datanode.utilization <= avg);
  }

  // Exit status
  enum ReturnStatus {
    // These int values will map directly to the balancer process's exit code.
    SUCCESS(0),
    IN_PROGRESS(1),
    ALREADY_RUNNING(-1),
    NO_MOVE_BLOCK(-2),
    NO_MOVE_PROGRESS(-3),
    IO_EXCEPTION(-4),
    ILLEGAL_ARGS(-5),
    INTERRUPTED(-6);

    final int code;

    ReturnStatus(int code) {
      this.code = code;
    }
  }

  /** Run an iteration for all datanodes. */
  private ReturnStatus run(int iteration, Formatter formatter,
      Configuration conf) {
    try {
      /* get all live datanodes of a cluster and their disk usage
       * decide the number of bytes need to be moved
       */
      final long bytesLeftToMove = initNodes(nnc.client.getDatanodeReport(DatanodeReportType.LIVE));
      if (bytesLeftToMove == 0) {
        System.out.println("The cluster is balanced. Exiting...");
        return ReturnStatus.SUCCESS;
      } else {
        LOG.info( "Need to move "+ StringUtils.byteDesc(bytesLeftToMove)
            + " to make the cluster balanced." );
      }
      
      /* Decide all the nodes that will participate in the block move and
       * the number of bytes that need to be moved from one node to another
       * in this iteration. Maximum bytes to be moved per node is
       * Min(1 Band worth of bytes,  MAX_SIZE_TO_MOVE).
       */
      final long bytesToMove = chooseNodes();
      if (bytesToMove == 0) {
        System.out.println("No block can be moved. Exiting...");
        return ReturnStatus.NO_MOVE_BLOCK;
      } else {
        LOG.info( "Will move " + StringUtils.byteDesc(bytesToMove) +
            " in this iteration");
      }

      formatter.format("%-24s %10d  %19s  %18s  %17s%n",
          DateFormat.getDateTimeInstance().format(new Date()),
          iteration,
          StringUtils.byteDesc(bytesMoved.get()),
          StringUtils.byteDesc(bytesLeftToMove),
          StringUtils.byteDesc(bytesToMove)
          );
      
      /* For each pair of <source, target>, start a thread that repeatedly 
       * decide a block to be moved and its proxy source, 
       * then initiates the move until all bytes are moved or no more block
       * available to move.
       * Exit no byte has been moved for 5 consecutive iterations.
       */
      if (!this.nnc.shouldContinue(dispatchBlockMoves())) {
        return ReturnStatus.NO_MOVE_PROGRESS;
      }

      return ReturnStatus.IN_PROGRESS;
    } catch (IllegalArgumentException e) {
      System.out.println(e + ".  Exiting ...");
      return ReturnStatus.ILLEGAL_ARGS;
    } catch (IOException e) {
      System.out.println(e + ".  Exiting ...");
      return ReturnStatus.IO_EXCEPTION;
    } catch (InterruptedException e) {
      System.out.println(e + ".  Exiting ...");
      return ReturnStatus.INTERRUPTED;
    } finally {
      // shutdown thread pools
      dispatcherExecutor.shutdownNow();
      moverExecutor.shutdownNow();
    }
  }

  /**
   * Balance all namenodes.
   * For each iteration,
   * for each namenode,
   * execute a {@link Balancer} to work through all datanodes once.  
   */
  static int run(Collection<URI> namenodes, final Parameters p,
      Configuration conf) throws IOException, InterruptedException {
    final long sleeptime = 2000*conf.getLong(
        DFSConfigKeys.DFS_HEARTBEAT_INTERVAL_KEY,
        DFSConfigKeys.DFS_HEARTBEAT_INTERVAL_DEFAULT);
    LOG.info("namenodes = " + namenodes);
    LOG.info("p         = " + p);
    
    final Formatter formatter = new Formatter(System.out);
    System.out.println("Time Stamp               Iteration#  Bytes Already Moved  Bytes Left To Move  Bytes Being Moved");
    
    final List<NameNodeConnector> connectors
        = new ArrayList<NameNodeConnector>(namenodes.size());
    try {
      for (URI uri : namenodes) {
        connectors.add(new NameNodeConnector(uri, conf));
      }
    
      boolean done = false;
      for(int iteration = 0; !done; iteration++) {
        done = true;
        Collections.shuffle(connectors);
        for(NameNodeConnector nnc : connectors) {
          final Balancer b = new Balancer(nnc, p, conf);
          final ReturnStatus r = b.run(iteration, formatter, conf);
          // clean all lists
          b.resetData(conf);
          if (r == ReturnStatus.IN_PROGRESS) {
            done = false;
          } else if (r != ReturnStatus.SUCCESS) {
            //must be an error statue, return.
            return r.code;
          }
        }

        if (!done) {
          Thread.sleep(sleeptime);
        }
      }
    } finally {
      for(NameNodeConnector nnc : connectors) {
        nnc.close();
      }
    }
    return ReturnStatus.SUCCESS.code;
  }

  /* Given elaspedTime in ms, return a printable string */
  private static String time2Str(long elapsedTime) {
    String unit;
    double time = elapsedTime;
    if (elapsedTime < 1000) {
      unit = "milliseconds";
    } else if (elapsedTime < 60*1000) {
      unit = "seconds";
      time = time/1000;
    } else if (elapsedTime < 3600*1000) {
      unit = "minutes";
      time = time/(60*1000);
    } else {
      unit = "hours";
      time = time/(3600*1000);
    }

    return time+" "+unit;
  }

  static class Parameters {
    static final Parameters DEFALUT = new Parameters(
        BalancingPolicy.Node.INSTANCE, 10.0);

    final BalancingPolicy policy;
    final double threshold;

    Parameters(BalancingPolicy policy, double threshold) {
      this.policy = policy;
      this.threshold = threshold;
    }

    @Override
    public String toString() {
      return Balancer.class.getSimpleName() + "." + getClass().getSimpleName()
          + "[" + policy + ", threshold=" + threshold + "]";
    }
  }

  static class Cli extends Configured implements Tool {
    /**
     * Parse arguments and then run Balancer.
     * 
     * @param args command specific arguments.
     * @return exit code. 0 indicates success, non-zero indicates failure.
     */
    @Override
    public int run(String[] args) {
      final long startTime = Time.now();
      final Configuration conf = getConf();
      WIN_WIDTH = conf.getLong(
          DFSConfigKeys.DFS_BALANCER_MOVEDWINWIDTH_KEY, 
          DFSConfigKeys.DFS_BALANCER_MOVEDWINWIDTH_DEFAULT);

      try {
        checkReplicationPolicyCompatibility(conf);

        final Collection<URI> namenodes = DFSUtil.getNsServiceRpcUris(conf);
        return Balancer.run(namenodes, parse(args), conf);
      } catch (IOException e) {
        System.out.println(e + ".  Exiting ...");
        return ReturnStatus.IO_EXCEPTION.code;
      } catch (InterruptedException e) {
        System.out.println(e + ".  Exiting ...");
        return ReturnStatus.INTERRUPTED.code;
      } finally {
        System.out.println("Balancing took " + time2Str(Time.now()-startTime));
      }
    }

    /** parse command line arguments */
    static Parameters parse(String[] args) {
      BalancingPolicy policy = Parameters.DEFALUT.policy;
      double threshold = Parameters.DEFALUT.threshold;

      if (args != null) {
        try {
          for(int i = 0; i < args.length; i++) {
            if ("-threshold".equalsIgnoreCase(args[i])) {
              i++;
              try {
                threshold = Double.parseDouble(args[i]);
                if (threshold < 1 || threshold > 100) {
                  throw new IllegalArgumentException(
                      "Number out of range: threshold = " + threshold);
                }
                LOG.info( "Using a threshold of " + threshold );
              } catch(IllegalArgumentException e) {
                System.err.println(
                    "Expecting a number in the range of [1.0, 100.0]: "
                    + args[i]);
                throw e;
              }
            } else if ("-policy".equalsIgnoreCase(args[i])) {
              i++;
              try {
                policy = BalancingPolicy.parse(args[i]);
              } catch(IllegalArgumentException e) {
                System.err.println("Illegal policy name: " + args[i]);
                throw e;
              }
            } else {
              throw new IllegalArgumentException("args = "
                  + Arrays.toString(args));
            }
          }
        } catch(RuntimeException e) {
          printUsage(System.err);
          throw e;
        }
      }
      
      return new Parameters(policy, threshold);
    }

    private static void printUsage(PrintStream out) {
      out.println(USAGE + "\n");
    }
  }

  /**
   * Run a balancer
   * @param args Command line arguments
   */
  public static void main(String[] args) {
    if (DFSUtil.parseHelpArgument(args, USAGE, System.out, true)) {
      System.exit(0);
    }

    try {
      System.exit(ToolRunner.run(new HdfsConfiguration(), new Cli(), args));
    } catch (Throwable e) {
      LOG.error("Exiting balancer due an exception", e);
      System.exit(-1);
    }
  }
}<|MERGE_RESOLUTION|>--- conflicted
+++ resolved
@@ -839,19 +839,6 @@
     this.dispatcherExecutor = Executors.newFixedThreadPool(
             conf.getInt(DFSConfigKeys.DFS_BALANCER_DISPATCHERTHREADS_KEY,
                         DFSConfigKeys.DFS_BALANCER_DISPATCHERTHREADS_DEFAULT));
-<<<<<<< HEAD
-  }
-  
-  /* Shuffle datanode array */
-  static private void shuffleArray(DatanodeInfo[] datanodes) {
-    for (int i=datanodes.length; i>1; i--) {
-      int randomIndex = DFSUtil.getRandom().nextInt(i);
-      DatanodeInfo tmp = datanodes[randomIndex];
-      datanodes[randomIndex] = datanodes[i-1];
-      datanodes[i-1] = tmp;
-    }
-=======
->>>>>>> 6266273c
   }
   
   /* Given a data node set, build a network topology and decide
