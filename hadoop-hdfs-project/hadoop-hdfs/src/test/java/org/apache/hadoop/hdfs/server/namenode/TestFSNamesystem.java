/**
 * Licensed to the Apache Software Foundation (ASF) under one
 * or more contributor license agreements.  See the NOTICE file
 * distributed with this work for additional information
 * regarding copyright ownership.  The ASF licenses this file
 * to you under the Apache License, Version 2.0 (the
 * "License"); you may not use this file except in compliance
 * with the License.  You may obtain a copy of the License at
 *
 *     http://www.apache.org/licenses/LICENSE-2.0
 *
 * Unless required by applicable law or agreed to in writing, software
 * distributed under the License is distributed on an "AS IS" BASIS,
 * WITHOUT WARRANTIES OR CONDITIONS OF ANY KIND, either express or implied.
 * See the License for the specific language governing permissions and
 * limitations under the License.
 */

package org.apache.hadoop.hdfs.server.namenode;

import static org.apache.hadoop.hdfs.DFSConfigKeys.DFS_NAMENODE_EDITS_DIR_KEY;
import static org.apache.hadoop.hdfs.DFSConfigKeys.DFS_NAMENODE_NAME_DIR_KEY;
<<<<<<< HEAD
import static org.junit.Assert.assertEquals;
import static org.junit.Assert.assertTrue;
=======
import static org.junit.Assert.*;
>>>>>>> 6266273c

import java.io.File;
import java.io.IOException;
import java.net.URI;
import java.util.Collection;

import org.apache.hadoop.conf.Configuration;
import org.apache.hadoop.fs.FileUtil;
import org.apache.hadoop.hdfs.DFSTestUtil;
import org.apache.hadoop.hdfs.HdfsConfiguration;
import org.apache.hadoop.hdfs.MiniDFSCluster;
import org.apache.hadoop.hdfs.server.common.HdfsServerConstants.NamenodeRole;
import org.apache.hadoop.hdfs.server.namenode.ha.HAContext;
import org.apache.hadoop.hdfs.server.namenode.ha.HAState;
import org.junit.After;
import org.junit.Test;
import org.mockito.Mockito;
import org.mockito.internal.util.reflection.Whitebox;

public class TestFSNamesystem {

  @After
  public void cleanUp() {
    FileUtil.fullyDeleteContents(new File(MiniDFSCluster.getBaseDirectory()));
  }

  /**
   * Tests that the namenode edits dirs are gotten with duplicates removed
   */
  @Test
  public void testUniqueEditDirs() throws IOException {
    Configuration config = new Configuration();

    config.set(DFS_NAMENODE_EDITS_DIR_KEY, "file://edits/dir, "
        + "file://edits/dir1,file://edits/dir1"); // overlapping internally

    // getNamespaceEditsDirs removes duplicates
    Collection<URI> editsDirs = FSNamesystem.getNamespaceEditsDirs(config);
    assertEquals(2, editsDirs.size());
  }

  /**
   * Test that FSNamesystem#clear clears all leases.
   */
  @Test
  public void testFSNamespaceClearLeases() throws Exception {
    Configuration conf = new HdfsConfiguration();
    File nameDir = new File(MiniDFSCluster.getBaseDirectory(), "name");
    conf.set(DFS_NAMENODE_NAME_DIR_KEY, nameDir.getAbsolutePath());

    NameNode.initMetrics(conf, NamenodeRole.NAMENODE);
    DFSTestUtil.formatNameNode(conf);
    FSNamesystem fsn = FSNamesystem.loadFromDisk(conf);
    LeaseManager leaseMan = fsn.getLeaseManager();
    leaseMan.addLease("client1", "importantFile");
    assertEquals(1, leaseMan.countLease());
    fsn.clear();
    leaseMan = fsn.getLeaseManager();
    assertEquals(0, leaseMan.countLease());
  }

  @Test
  /**
   * Test that isInStartupSafemode returns true only during startup safemode
   * and not also during low-resource safemode
   */
  public void testStartupSafemode() throws IOException {
    Configuration conf = new Configuration();
    FSImage fsImage = Mockito.mock(FSImage.class);
    FSEditLog fsEditLog = Mockito.mock(FSEditLog.class);
    Mockito.when(fsImage.getEditLog()).thenReturn(fsEditLog);
    FSNamesystem fsn = new FSNamesystem(conf, fsImage);

    fsn.leaveSafeMode();
    assertTrue("After leaving safemode FSNamesystem.isInStartupSafeMode still "
      + "returned true", !fsn.isInStartupSafeMode());
    assertTrue("After leaving safemode FSNamesystem.isInSafeMode still returned"
      + " true", !fsn.isInSafeMode());

    fsn.enterSafeMode(true);
    assertTrue("After entering safemode due to low resources FSNamesystem."
      + "isInStartupSafeMode still returned true", !fsn.isInStartupSafeMode());
    assertTrue("After entering safemode due to low resources FSNamesystem."
      + "isInSafeMode still returned false",  fsn.isInSafeMode());
  }

  @Test
  public void testReplQueuesActiveAfterStartupSafemode() throws IOException, InterruptedException{
    Configuration conf = new Configuration();

    FSEditLog fsEditLog = Mockito.mock(FSEditLog.class);
    FSImage fsImage = Mockito.mock(FSImage.class);
    Mockito.when(fsImage.getEditLog()).thenReturn(fsEditLog);

    FSNamesystem fsNamesystem = new FSNamesystem(conf, fsImage);
    FSNamesystem fsn = Mockito.spy(fsNamesystem);

    //Make shouldPopulaeReplQueues return true
    HAContext haContext = Mockito.mock(HAContext.class);
    HAState haState = Mockito.mock(HAState.class);
    Mockito.when(haContext.getState()).thenReturn(haState);
    Mockito.when(haState.shouldPopulateReplQueues()).thenReturn(true);
    Whitebox.setInternalState(fsn, "haContext", haContext);

    //Make NameNode.getNameNodeMetrics() not return null
    NameNode.initMetrics(conf, NamenodeRole.NAMENODE);

    fsn.enterSafeMode(false);
    assertTrue("FSNamesystem didn't enter safemode", fsn.isInSafeMode());
    assertTrue("Replication queues were being populated during very first "
        + "safemode", !fsn.isPopulatingReplQueues());
    fsn.leaveSafeMode();
    assertTrue("FSNamesystem didn't leave safemode", !fsn.isInSafeMode());
    assertTrue("Replication queues weren't being populated even after leaving "
      + "safemode", fsn.isPopulatingReplQueues());
    fsn.enterSafeMode(false);
    assertTrue("FSNamesystem didn't enter safemode", fsn.isInSafeMode());
    assertTrue("Replication queues weren't being populated after entering "
      + "safemode 2nd time", fsn.isPopulatingReplQueues());
  }
<<<<<<< HEAD
=======
  
  @Test
  public void testFsLockFairness() throws IOException, InterruptedException{
    Configuration conf = new Configuration();

    FSEditLog fsEditLog = Mockito.mock(FSEditLog.class);
    FSImage fsImage = Mockito.mock(FSImage.class);
    Mockito.when(fsImage.getEditLog()).thenReturn(fsEditLog);

    conf.setBoolean("dfs.namenode.fslock.fair", true);
    FSNamesystem fsNamesystem = new FSNamesystem(conf, fsImage);
    assertTrue(fsNamesystem.getFsLockForTests().isFair());
    
    conf.setBoolean("dfs.namenode.fslock.fair", false);
    fsNamesystem = new FSNamesystem(conf, fsImage);
    assertFalse(fsNamesystem.getFsLockForTests().isFair());
  }  
  
  @Test
  public void testFSNamesystemLockCompatibility() {
    FSNamesystemLock rwLock = new FSNamesystemLock(true);

    assertEquals(0, rwLock.getReadHoldCount());
    rwLock.readLock().lock();
    assertEquals(1, rwLock.getReadHoldCount());

    rwLock.readLock().lock();
    assertEquals(2, rwLock.getReadHoldCount());

    rwLock.readLock().unlock();
    assertEquals(1, rwLock.getReadHoldCount());

    rwLock.readLock().unlock();
    assertEquals(0, rwLock.getReadHoldCount());

    assertFalse(rwLock.isWriteLockedByCurrentThread());
    assertEquals(0, rwLock.getWriteHoldCount());
    rwLock.writeLock().lock();
    assertTrue(rwLock.isWriteLockedByCurrentThread());
    assertEquals(1, rwLock.getWriteHoldCount());
    
    rwLock.writeLock().lock();
    assertTrue(rwLock.isWriteLockedByCurrentThread());
    assertEquals(2, rwLock.getWriteHoldCount());

    rwLock.writeLock().unlock();
    assertTrue(rwLock.isWriteLockedByCurrentThread());
    assertEquals(1, rwLock.getWriteHoldCount());

    rwLock.writeLock().unlock();
    assertFalse(rwLock.isWriteLockedByCurrentThread());
    assertEquals(0, rwLock.getWriteHoldCount());
  }
>>>>>>> 6266273c
}<|MERGE_RESOLUTION|>--- conflicted
+++ resolved
@@ -20,12 +20,7 @@
 
 import static org.apache.hadoop.hdfs.DFSConfigKeys.DFS_NAMENODE_EDITS_DIR_KEY;
 import static org.apache.hadoop.hdfs.DFSConfigKeys.DFS_NAMENODE_NAME_DIR_KEY;
-<<<<<<< HEAD
-import static org.junit.Assert.assertEquals;
-import static org.junit.Assert.assertTrue;
-=======
 import static org.junit.Assert.*;
->>>>>>> 6266273c
 
 import java.io.File;
 import java.io.IOException;
@@ -146,8 +141,6 @@
     assertTrue("Replication queues weren't being populated after entering "
       + "safemode 2nd time", fsn.isPopulatingReplQueues());
   }
-<<<<<<< HEAD
-=======
   
   @Test
   public void testFsLockFairness() throws IOException, InterruptedException{
@@ -201,5 +194,4 @@
     assertFalse(rwLock.isWriteLockedByCurrentThread());
     assertEquals(0, rwLock.getWriteHoldCount());
   }
->>>>>>> 6266273c
 }